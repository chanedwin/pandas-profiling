import datetime

import numpy as np
import pandas as pd
import pytest

from pandas_profiling import config
from pandas_profiling.model.describe import describe
from pandas_profiling.model.summary import describe_1d
<<<<<<< HEAD
from pandas_profiling.model.types import PandasDataFrame
=======
from pandas_profiling.model.typeset import DateTime, Numeric
>>>>>>> 9eaaccb9

check_is_NaN = "pandas_profiling.check_is_NaN"

testdata = [
    # Unique values
    (pd.Series([1, 2]), True, 1, 1),
    # Unique values including nan
    (pd.Series([np.nan]), None, None, None),
    # Unique values all nan
    (pd.Series([1, 2, np.nan]), True, 1, 1),
    # Non unique values
    (pd.Series([1, 2, 2]), False, 2 / 3, 1 / 3),
    # Non unique nan
    (pd.Series([1, np.nan, np.nan]), True, 1, 1),
    # Non unique values including nan
    (pd.Series([1, 2, 2, np.nan]), False, 2 / 3, 1 / 3),
    # Non unique values including non unique nan
    (pd.Series([1, 2, 2, np.nan, np.nan]), False, 2 / 3, 1 / 3),
]


@pytest.mark.parametrize("data,is_unique,p_distinct,p_unique", testdata)
def test_describe_unique(data, is_unique, p_distinct, p_unique, summarizer, typeset):
    """Test the unique feature of 1D data"""

    desc_1d = describe_1d(data, summarizer, typeset)
    if is_unique is not None:
        assert desc_1d["p_unique"] == p_unique, "Describe 1D p_unique incorrect"
        assert desc_1d["p_distinct"] == p_distinct, "Describe 1D p_distinct incorrect"
        assert desc_1d["is_unique"] == is_unique, "Describe 1D should return unique"


@pytest.fixture
def recoding_data():
    data = {
        "x": [
            "chien",
            "chien",
            "chien",
            "chien",
            "chat",
            "chat",
            "chameaux",
            "chameaux",
        ],
        "y": ["dog", "dog", "dog", "dog", "cat", "cat", "camel", "camel"],
    }
    df = pd.DataFrame(data)

    return df


@pytest.fixture
def describe_data():
    data = {
        "id": [chr(97 + c) for c in range(1, 9)] + ["d"],
        "x": [50, 50, -10, 0, 0, 5, 15, -3, np.nan],
        "y": [
            0.000001,
            654.152,
            np.nan,
            15.984512,
            3122,
            -3.1415926535,
            111,
            15.9,
            13.5,
        ],
        "cat": [
            "a",
            "long text value",
            "Élysée",
            "",
            None,
            "some <b> B.s </div> </div> HTML stuff",
            "c",
            "c",
            "c",
        ],
        "s1": np.ones(9),
        "s2": ["some constant text $ % value {obj} " for _ in range(1, 10)],
        "somedate": [
            datetime.date(2011, 7, 4),
            datetime.datetime(2022, 1, 1, 13, 57),
            datetime.datetime(1990, 12, 9),
            np.nan,
            datetime.datetime(1990, 12, 9),
            datetime.datetime(1950, 12, 9),
            datetime.datetime(1898, 1, 2),
            datetime.datetime(1950, 12, 9),
            datetime.datetime(1950, 12, 9),
        ],
        "bool_tf": [True, True, False, True, False, True, True, False, True],
        "bool_tf_with_nan": [
            True,
            False,
            False,
            False,
            False,
            True,
            True,
            False,
            np.nan,
        ],
        "bool_01": [1, 1, 0, 1, 1, 0, 0, 0, 1],
        "bool_01_with_nan": [1, 0, 1, 0, 0, 1, 1, 0, np.nan],
        "list": [
            [1, 2],
            [1, 2],
            [1, 2],
            [1, 2],
            [1, 2],
            [1, 2],
            [1, 2],
            [1, 2],
            [1, 2],
        ],
        "mixed": [1, 2, "a", 4, 5, 6, 7, 8, 9],
        "dict": [
            {"a": "a"},
            {"b": "b"},
            {"c": "c"},
            {"d": "d"},
            {"e": "e"},
            {"f": "f"},
            {"g": "g"},
            {"h": "h"},
            {"i": "i"},
        ],
        "tuple": [
            (1, 2),
            (3, 4),
            (5, 6),
            (7, 8),
            (9, 10),
            (11, 12),
            (13, 14),
            (15, 16),
            (17, 18),
        ],
    }
    return data


@pytest.fixture
def expected_results():
    return {
        "id": {
            "25%": check_is_NaN,
            "5%": check_is_NaN,
            "50%": check_is_NaN,
            "75%": check_is_NaN,
            "95%": check_is_NaN,
            "count": 9,
            "cv": check_is_NaN,
            "n_distinct": 8,
            "histogram": check_is_NaN,
            "iqr": check_is_NaN,
            "is_unique": False,
            "kurtosis": check_is_NaN,
            "mad": check_is_NaN,
            "max": check_is_NaN,
            "mean": check_is_NaN,
            "min": check_is_NaN,
            "mini_histogram": check_is_NaN,
            "n_missing": 0,
            "p_missing": 0.0,
            "p_distinct": 0.88888888,
            "p_zeros": check_is_NaN,
            "range": check_is_NaN,
            "skewness": check_is_NaN,
            "std": check_is_NaN,
            "sum": check_is_NaN,
            "variance": check_is_NaN,
        },
        "x": {
            "25%": -0.75,
            "5%": -7.5499999999999989,
            "50%": 2.5,
            "75%": 23.75,
            "95%": 50.0,
            "count": 8,
            "n_infinite": 0,
            "p_infinite": 0,
            "cv": 1.771071190261633,
            "n_distinct": 6,
            "iqr": 24.5,
            "is_unique": False,
            "kurtosis": -0.50292858929003803,
            "mad": 9.0,
            "max": 50.0,
            "mean": 13.375,
            "min": -10.0,
            "n_missing": 1,
            "p_missing": 0.11111111111111116,
            "p_distinct": 6 / 8,
            "n": 9,
            "n_zeros": 2,
            "p_zeros": 0.2222222222222222,
            "range": 60.0,
            "skewness": 1.0851622393567653,
            "std": 23.688077169749342,
            "sum": 107.0,
            "variance": 561.125,
        },
        "y": {
            "25%": 10.125000249999999,
            "5%": -2.0420348747749997,
            "50%": 15.942256,
            "75%": 246.78800000000001,
            "95%": 2258.2531999999987,
            "count": 8,
            "n_infinite": 0,
            "p_infinite": 0,
            "cv": 2.2112992878833846,
            "n_distinct": 8,
            "iqr": 236.66299975000001,
            "is_unique": True,
            "kurtosis": 6.974137018717359,
            "mad": 17.51305182675,
            "max": 3122.0,
            "mean": 491.17436504331249,
            "min": -3.1415926535000001,
            "n_missing": 1,
            "p_missing": 0.11111111111111116,
            "p_distinct": 1,
            "n_zeros": 0,
            "p_zeros": 0.0,
            "range": 3125.1415926535001,
            "skewness": 2.6156591135729266,
            "std": 1086.1335236468506,
            "sum": 3929.3949203464999,
            "variance": 1179686.0311895239,
        },
        "cat": {
            "25%": check_is_NaN,
            "5%": check_is_NaN,
            "50%": check_is_NaN,
            "75%": check_is_NaN,
            "95%": check_is_NaN,
            "count": 8,
            "cv": check_is_NaN,
            "n_distinct": 6,
            "histogram": check_is_NaN,
            "iqr": check_is_NaN,
            "is_unique": False,
            "kurtosis": check_is_NaN,
            "mad": check_is_NaN,
            "max": check_is_NaN,
            "mean": check_is_NaN,
            "min": check_is_NaN,
            "mini_histogram": check_is_NaN,
            "n_missing": 1,
            "p_missing": 0.11111111111111116,
            "p_distinct": 6 / 8,
            "p_zeros": check_is_NaN,
            "range": check_is_NaN,
            "skewness": check_is_NaN,
            "std": check_is_NaN,
            "sum": check_is_NaN,
            "variance": check_is_NaN,
        },
        "s1": {
            "25%": 1.0,
            "5%": 1.0,
            "50%": 1.0,
            "75%": 1.0,
            "95%": 1.0,
            "count": 9,
            "cv": 0,
            "iqr": 0,
            "is_unique": False,
            "kurtosis": 0,
            "mad": 0.0,
            "max": 1.0,
            "mean": 1.0,
            "min": 1.0,
            "n_missing": 0,
            "p_missing": 0.0,
            "n_infinite": 0,
            "n_distinct": 1,
            "p_distinct": 0.1111111111111111,
            "p_zeros": 0,
            "range": 0,
            "skewness": 0,
            "std": 0,
            "sum": 9,
            "variance": 0.0,
            "mode": 1.0,
            "monotonic_increase": True,
            "monotonic_increase_strict": False,
        },
        "s2": {
            "25%": check_is_NaN,
            "5%": check_is_NaN,
            "50%": check_is_NaN,
            "75%": check_is_NaN,
            "95%": check_is_NaN,
            "count": 9,
            "cv": check_is_NaN,
            "n_distinct": 1,
            "histogram": check_is_NaN,
            "iqr": check_is_NaN,
            "is_unique": False,
            "kurtosis": check_is_NaN,
            "mad": check_is_NaN,
            "max": check_is_NaN,
            "mean": check_is_NaN,
            "min": check_is_NaN,
            "mini_histogram": check_is_NaN,
            "n_missing": 0,
            "p_missing": 0.0,
            "p_distinct": 0.1111111111111111,
            "p_zeros": check_is_NaN,
            "range": check_is_NaN,
            "skewness": check_is_NaN,
            "std": check_is_NaN,
            "sum": check_is_NaN,
            "variance": check_is_NaN,
        },
        "somedate": {
            "25%": check_is_NaN,
            "5%": check_is_NaN,
            "50%": check_is_NaN,
            "75%": check_is_NaN,
            "95%": check_is_NaN,
            "count": 8,
            "cv": check_is_NaN,
            "n_distinct": 5,
            "iqr": check_is_NaN,
            "is_unique": False,
            "kurtosis": check_is_NaN,
            "mad": check_is_NaN,
            "max": datetime.datetime(2022, 1, 1, 13, 57),
            "mean": check_is_NaN,
            "min": datetime.datetime(1898, 1, 2),
            "n_missing": 1,
            "p_missing": 0.11111111111111116,
            "p_distinct": 5 / 8,
            "p_zeros": check_is_NaN,
            "range": datetime.timedelta(45289, hours=13, minutes=57),
            "skewness": check_is_NaN,
            "std": check_is_NaN,
            "sum": check_is_NaN,
        },
        "bool_tf": {
            "25%": check_is_NaN,
            "5%": check_is_NaN,
            "50%": check_is_NaN,
            "75%": check_is_NaN,
            "95%": check_is_NaN,
            "count": 9,
            "cv": check_is_NaN,
            "n_distinct": 2,
            "histogram": check_is_NaN,
            "iqr": check_is_NaN,
            "is_unique": False,
            "kurtosis": check_is_NaN,
            "mad": check_is_NaN,
            "max": check_is_NaN,
            "min": check_is_NaN,
            "mini_histogram": check_is_NaN,
            "n_missing": 0,
            "p_missing": 0,
            "p_distinct": 2 / 9,
            "p_zeros": check_is_NaN,
            "range": check_is_NaN,
            "skewness": check_is_NaN,
            "std": check_is_NaN,
            "sum": check_is_NaN,
            "variance": check_is_NaN,
        },
        "bool_tf_with_nan": {
            "25%": check_is_NaN,
            "5%": check_is_NaN,
            "50%": check_is_NaN,
            "75%": check_is_NaN,
            "95%": check_is_NaN,
            "n": 9,
            "count": 8,
            "cv": check_is_NaN,
            "n_distinct": 2,
            "p_distinct": 2 / 8,
            "n_missing": 1,
            "p_missing": 1 / 9,
            "histogram": check_is_NaN,
            "iqr": check_is_NaN,
            "is_unique": False,
            "kurtosis": check_is_NaN,
            "mad": check_is_NaN,
            "max": check_is_NaN,
            "min": check_is_NaN,
            "mini_histogram": check_is_NaN,
            "p_zeros": check_is_NaN,
            "range": check_is_NaN,
            "skewness": check_is_NaN,
            "std": check_is_NaN,
            "sum": check_is_NaN,
            "variance": check_is_NaN,
        },
        "bool_01": {
            "5%": 0,
            "25%": 0,
            "50%": 1.0,
            "75%": 1,
            "95%": 1,
            "n": 9,
            "count": 9,
            "cv": 0.9486832980505138,
            "n_distinct": 2,
            "iqr": 1.0,
            "is_unique": False,
            "mad": 0,
            "max": 1,
            "min": 0,
            "n_missing": 0,
            "p_missing": 0,
            "p_distinct": 2 / 9,
            "p_zeros": 4 / 9,
            "sum": 5,
        },
        "bool_01_with_nan": {
            "5%": 0,
            "25%": 0,
            "50%": 0.5,
            "75%": 1,
            "95%": 1,
            "n": 9,
            "count": 8,
            "cv": 1.0690449676496976,
            "n_distinct": 2,
            "iqr": 1.0,
            "is_unique": False,
            "kurtosis": -2.8000000000000003,
            "mad": 0.5,
            "max": 1,
            "min": 0,
            "n_missing": 1,
            "p_missing": 0.11111111111111116,
            "p_distinct": 2 / 8,
            "n_zeros": 4,
            "p_zeros": 4 / 9,
            "range": 1.0,
            "skewness": 0.0,
            "std": 0.5345224838248488,
            "sum": 4.0,
            "variance": 0.2857142857142857,
        },
        "list": {
            "n": 9,
            "count": 9,
            "n_missing": 0,
            "p_missing": 0,
        },
        "mixed": {
            "n": 9,
            "count": 9,
            "n_missing": 0,
            "p_missing": 0,
        },
        "dict": {
            "n": 9,
            "count": 9,
            "n_missing": 0,
            "p_missing": 0,
        },
        "tuple": {
            "n": 9,
            "count": 9,
            "n_missing": 0,
            "p_missing": 0,
        },
    }


<<<<<<< HEAD
def test_describe_pandas_df(describe_data, expected_results):
    config["vars"]["num"]["low_categorical_threshold"].set(0)
    describe_data_frame = pd.DataFrame(describe_data)
    describe_data_frame["somedate"] = pd.to_datetime(describe_data_frame["somedate"])
    describe_data_frame_wrapped = PandasDataFrame(describe_data_frame)

    results = describe("title", describe_data_frame_wrapped)
=======
@pytest.mark.parametrize(
    "column",
    [
        "id",
        "x",
        "y",
        "cat",
        "s1",
        "s2",
        "somedate",
        "bool_tf",
        "bool_tf_with_nan",
        "bool_01",
        "bool_01_with_nan",
        "list",
        "mixed",
        "dict",
        "tuple",
    ],
)
def test_describe_df(column, describe_data, expected_results, summarizer, typeset):
    config["vars"]["num"]["low_categorical_threshold"].set(0)
    describe_data_frame = pd.DataFrame({column: describe_data[column]})
    if column == "somedate":
        describe_data_frame["somedate"] = pd.to_datetime(
            describe_data_frame["somedate"]
        )

    results = describe("title", describe_data_frame, summarizer, typeset)
>>>>>>> 9eaaccb9

    assert {
        "analysis",
        "table",
        "variables",
        "scatter",
        "correlations",
        "missing",
        "messages",
        "package",
        "sample",
        "duplicates",
    } == set(results.keys()), "Not in results"

    # Loop over variables
    for k, v in expected_results[column].items():
        if v == check_is_NaN:
            test_condition = k not in results["variables"][column]
        elif isinstance(v, float):
            test_condition = pytest.approx(v) == results["variables"][column][k]
        else:
            test_condition = v == results["variables"][column][k]

        assert (
            test_condition
        ), f"Value `{results['variables'][column][k]}` for key `{k}` in column `{column}` is not NaN"

    if results["variables"][column]["type"] in [Numeric, DateTime]:
        assert (
            "histogram" in results["variables"][column]
        ), f"Histogram missing for column {column}"


<<<<<<< HEAD
def test_describe_empty_wrapped_pandas():
    empty_frame = pd.DataFrame()
    with pytest.raises(ValueError):
        describe("", PandasDataFrame(empty_frame))


def test_describe_unwrapped_pandas():
    empty_frame = pd.DataFrame()
    with pytest.raises(AttributeError):
        with pytest.warns(UserWarning):
            describe("", empty_frame)
=======
def test_describe_empty(summarizer, typeset):
    empty_frame = pd.DataFrame()
    with pytest.raises(ValueError):
        describe("", empty_frame, summarizer, typeset)
>>>>>>> 9eaaccb9


def test_describe_list(summarizer, typeset):
    with pytest.raises(AttributeError):
        with pytest.warns(UserWarning):
            describe("", [1, 2, 3], summarizer, typeset)<|MERGE_RESOLUTION|>--- conflicted
+++ resolved
@@ -7,11 +7,7 @@
 from pandas_profiling import config
 from pandas_profiling.model.describe import describe
 from pandas_profiling.model.summary import describe_1d
-<<<<<<< HEAD
-from pandas_profiling.model.types import PandasDataFrame
-=======
 from pandas_profiling.model.typeset import DateTime, Numeric
->>>>>>> 9eaaccb9
 
 check_is_NaN = "pandas_profiling.check_is_NaN"
 
@@ -487,15 +483,6 @@
     }
 
 
-<<<<<<< HEAD
-def test_describe_pandas_df(describe_data, expected_results):
-    config["vars"]["num"]["low_categorical_threshold"].set(0)
-    describe_data_frame = pd.DataFrame(describe_data)
-    describe_data_frame["somedate"] = pd.to_datetime(describe_data_frame["somedate"])
-    describe_data_frame_wrapped = PandasDataFrame(describe_data_frame)
-
-    results = describe("title", describe_data_frame_wrapped)
-=======
 @pytest.mark.parametrize(
     "column",
     [
@@ -525,7 +512,6 @@
         )
 
     results = describe("title", describe_data_frame, summarizer, typeset)
->>>>>>> 9eaaccb9
 
     assert {
         "analysis",
@@ -559,24 +545,10 @@
         ), f"Histogram missing for column {column}"
 
 
-<<<<<<< HEAD
-def test_describe_empty_wrapped_pandas():
-    empty_frame = pd.DataFrame()
-    with pytest.raises(ValueError):
-        describe("", PandasDataFrame(empty_frame))
-
-
-def test_describe_unwrapped_pandas():
-    empty_frame = pd.DataFrame()
-    with pytest.raises(AttributeError):
-        with pytest.warns(UserWarning):
-            describe("", empty_frame)
-=======
 def test_describe_empty(summarizer, typeset):
     empty_frame = pd.DataFrame()
     with pytest.raises(ValueError):
         describe("", empty_frame, summarizer, typeset)
->>>>>>> 9eaaccb9
 
 
 def test_describe_list(summarizer, typeset):
