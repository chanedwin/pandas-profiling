--- conflicted
+++ resolved
@@ -29,19 +29,6 @@
     """
 
     def __init__(
-<<<<<<< HEAD
-            self,
-            df=None,
-            minimal=False,
-            explorative=False,
-            sensitive=False,
-            dark_mode=False,
-            orange_mode=False,
-            sample=None,
-            config_file: Union[Path, str] = None,
-            lazy: bool = True,
-            **kwargs,
-=======
         self,
         df: Optional[pd.DataFrame] = None,
         minimal: bool = False,
@@ -53,7 +40,6 @@
         config_file: Union[Path, str] = None,
         lazy: bool = True,
         **kwargs,
->>>>>>> 914e1236
     ):
         """Generate a ProfileReport based on a pandas DataFrame
 
