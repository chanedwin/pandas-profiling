"""Plot functions for the profiling report."""

from typing import Union, Optional

import matplotlib
import matplotlib.pyplot as plt
import numpy as np
import pandas as pd
import seaborn as sns
from matplotlib.colors import LinearSegmentedColormap
<<<<<<< HEAD
=======
from matplotlib.patches import Patch

>>>>>>> 97e665ee
from pandas.plotting import register_matplotlib_converters
from pkg_resources import resource_filename

from pandas_profiling.config import config
from pandas_profiling.model.base import Variable
from pandas_profiling.visualisation.utils import plot_360_n0sc0pe

register_matplotlib_converters()
matplotlib.style.use(resource_filename(__name__, "pandas_profiling.mplstyle"))
sns.set_style(style="white")


def _plot_histogram(
    series: np.ndarray,
    series_description: dict,
    bins: Union[int, np.ndarray],
    figsize: tuple = (6, 4),
):
    """Plot an histogram from the data and return the AxesSubplot object.

    Args:
        series: The data to plot
        figsize: The size of the figure (width, height) in inches, default (6,4)
        bins: number of bins (int for equal size, ndarray for variable size)

    Returns:
        The histogram plot.


    """
    # if series_description["type"] == Variable.TYPE_DATE:
    # Workaround for https://github.com/pandas-dev/pandas/issues/17372
    fig = plt.figure(figsize=figsize)
    plot = fig.add_subplot(111)
    plot.set_ylabel("Frequency")
    plot.hist(
        series,  # .dropna().values,
        facecolor=config["html"]["style"]["primary_color"].get(str),
        bins=bins,
    )
    # else:
    #     plot = series.plot(
    #         kind="hist",
    #         figsize=figsize,
    #         facecolor=config["html"]["style"]["primary_color"].get(str),
    #         bins=bins,
    #     )
    return plot


def histogram(
    series: np.ndarray, series_description: dict, bins: Union[int, np.ndarray]
) -> str:
    """Plot an histogram of the data.

    Args:
      series: The data to plot.
      series_description:
      bins: number of bins (int for equal size, ndarray for variable size)

    Returns:
      The resulting histogram encoded as a string.

    """
    plot = _plot_histogram(series, series_description, bins)
    plot.xaxis.set_tick_params(rotation=45)
    plot.figure.tight_layout()

    return plot_360_n0sc0pe(plt)


def mini_histogram(
    series: np.ndarray, series_description: dict, bins: Union[int, np.ndarray]
) -> str:
    """Plot a small (mini) histogram of the data.

    Args:
      series: The data to plot.
      series_description:
      bins: number of bins (int for equal size, ndarray for variable size)

    Returns:
      The resulting mini histogram encoded as a string.
    """
    plot = _plot_histogram(series, series_description, bins, figsize=(2, 1.5))
    plot.axes.get_yaxis().set_visible(False)
    plot.set_facecolor("w")

    xticks = plot.xaxis.get_major_ticks()
    for tick in xticks:
        tick.label1.set_fontsize(8)
    plot.xaxis.set_tick_params(rotation=45)
    plot.figure.tight_layout()

    return plot_360_n0sc0pe(plt)


def get_cmap_half(cmap):
    """Get the upper half of the color map

    Args:
        cmap: the color map

    Returns:
        A new color map based on the upper half of another color map

    References:
        https://stackoverflow.com/a/24746399/470433
    """
    # Evaluate an existing colormap from 0.5 (midpoint) to 1 (upper end)
    colors = cmap(np.linspace(0.5, 1, cmap.N // 2))

    # Create a new colormap from those colors
    return LinearSegmentedColormap.from_list("cmap_half", colors)


def get_correlation_font_size(n_labels) -> Optional[int]:
    """Dynamic label font sizes in correlation plots

    Args:
        n_labels: the number of labels

    Returns:
        A font size or None for the default font size
    """
    if n_labels > 100:
        font_size = 4
    elif n_labels > 80:
        font_size = 5
    elif n_labels > 50:
        font_size = 6
    elif n_labels > 40:
        font_size = 8
    else:
        return None
    return font_size


def correlation_matrix(data: pd.DataFrame, vmin: int = -1) -> str:
    """Plot image of a matrix correlation.

    Args:
      data: The matrix correlation to plot.
      vmin: Minimum value of value range.

    Returns:
      The resulting correlation matrix encoded as a string.
    """
    fig_cor, axes_cor = plt.subplots()
    cmap_name = config["plot"]["correlation"]["cmap"].get(str)
    cmap_bad = config["plot"]["correlation"]["bad"].get(str)

    cmap = plt.get_cmap(cmap_name)
    if vmin == 0:
        cmap = get_cmap_half(cmap)
    cmap.set_bad(cmap_bad)

    labels = data.columns
    matrix_image = axes_cor.imshow(
        data, vmin=vmin, vmax=1, interpolation="nearest", cmap=cmap
    )
    plt.colorbar(matrix_image)

    if data.isnull().values.any():
        legend_elements = [Patch(facecolor=cmap(np.nan), label="invalid\ncoefficient")]

        plt.legend(
            handles=legend_elements, loc="upper right", handleheight=2.5,
        )

    axes_cor.set_xticks(np.arange(0, data.shape[0], float(data.shape[0]) / len(labels)))
    axes_cor.set_yticks(np.arange(0, data.shape[1], float(data.shape[1]) / len(labels)))

    font_size = get_correlation_font_size(len(labels))
    axes_cor.set_xticklabels(labels, rotation=90, fontsize=font_size)
    axes_cor.set_yticklabels(labels, fontsize=font_size)
    plt.subplots_adjust(bottom=0.2)

    return plot_360_n0sc0pe(plt)


def scatter_complex(series) -> str:
    plt.ylabel("Imaginary")
    plt.xlabel("Real")

    color = config["html"]["style"]["primary_color"].get(str)

    if len(series) > 1000:
        cmap = sns.light_palette(color, as_cmap=True)
        plt.hexbin(series.real, series.imag, cmap=cmap)
    else:
        plt.scatter(series.real, series.imag, color=color)

    return plot_360_n0sc0pe(plt)


def scatter_series(series, x_label="Width", y_label="Height") -> str:
    """

    Examples:
        >>> scatter_series(file_sizes, "Width", "Height")

    Args:
        series:
        x_label:
        y_label:

    Returns:

    """
    plt.xlabel(x_label)
    plt.ylabel(y_label)

    color = config["html"]["style"]["primary_color"].get(str)

    if len(series) > 1000:
        cmap = sns.light_palette(color, as_cmap=True)
        plt.hexbin(*zip(*series.tolist()), cmap=cmap)
    else:
        plt.scatter(*zip(*series.tolist()), color=color)
    return plot_360_n0sc0pe(plt)


def scatter_pairwise(series1, series2, x_label, y_label) -> str:
    plt.xlabel(x_label)
    plt.ylabel(y_label)

    color = config["html"]["style"]["primary_color"].get(str)

    if len(series1) > 1000:
        cmap = sns.light_palette(color, as_cmap=True)
        plt.hexbin(series1.tolist(), series2.tolist(), gridsize=15, cmap=cmap)
    else:
        plt.scatter(series1.tolist(), series2.tolist(), color=color)
    return plot_360_n0sc0pe(plt)<|MERGE_RESOLUTION|>--- conflicted
+++ resolved
@@ -8,16 +8,11 @@
 import pandas as pd
 import seaborn as sns
 from matplotlib.colors import LinearSegmentedColormap
-<<<<<<< HEAD
-=======
 from matplotlib.patches import Patch
-
->>>>>>> 97e665ee
 from pandas.plotting import register_matplotlib_converters
 from pkg_resources import resource_filename
 
 from pandas_profiling.config import config
-from pandas_profiling.model.base import Variable
 from pandas_profiling.visualisation.utils import plot_360_n0sc0pe
 
 register_matplotlib_converters()
@@ -26,10 +21,10 @@
 
 
 def _plot_histogram(
-    series: np.ndarray,
-    series_description: dict,
-    bins: Union[int, np.ndarray],
-    figsize: tuple = (6, 4),
+        series: np.ndarray,
+        series_description: dict,
+        bins: Union[int, np.ndarray],
+        figsize: tuple = (6, 4),
 ):
     """Plot an histogram from the data and return the AxesSubplot object.
 
@@ -64,7 +59,7 @@
 
 
 def histogram(
-    series: np.ndarray, series_description: dict, bins: Union[int, np.ndarray]
+        series: np.ndarray, series_description: dict, bins: Union[int, np.ndarray]
 ) -> str:
     """Plot an histogram of the data.
 
@@ -85,7 +80,7 @@
 
 
 def mini_histogram(
-    series: np.ndarray, series_description: dict, bins: Union[int, np.ndarray]
+        series: np.ndarray, series_description: dict, bins: Union[int, np.ndarray]
 ) -> str:
     """Plot a small (mini) histogram of the data.
 
