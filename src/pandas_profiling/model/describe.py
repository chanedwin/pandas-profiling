"""Organize the calculation of statistics for each series in this DataFrame."""
from datetime import datetime
from typing import Optional

import pandas as pd
from tqdm.auto import tqdm

import pandas_profiling.model.types as ppdf
from pandas_profiling.config import config as config
from pandas_profiling.model.correlations import calculate_correlation
<<<<<<< HEAD
from pandas_profiling.model.types import Sample
=======
from pandas_profiling.model.duplicates import get_duplicates
from pandas_profiling.model.sample import Sample, get_sample
>>>>>>> 914e1236
from pandas_profiling.model.summary import (
    get_messages,
    get_missing_diagrams,
    get_scatter_matrix,
    get_series_descriptions,
    get_table_stats,
)
from pandas_profiling.model.typeset import Numeric, Unsupported
from pandas_profiling.version import __version__


<<<<<<< HEAD
def describe(title: str, df: ppdf.GenericDataFrame, sample: Optional[dict] = None) -> dict:
=======
def describe(
    title: str, df: pd.DataFrame, summarizer, typeset, sample: Optional[dict] = None
) -> dict:
>>>>>>> 914e1236
    """Calculate the statistics for each series in this DataFrame.

    Args:
        title: report title
        df: DataFrame.
        sample: optional, dict with custom sample

    Returns:
        This function returns a dictionary containing:
            - table: overall statistics.
            - variables: descriptions per series.
            - correlations: correlation matrices.
            - missing: missing value diagrams.
            - messages: direct special attention to these patterns in your data.
            - package: package details.
    """

    if df is None:
        raise ValueError("Can not describe a `lazy` ProfileReport without a DataFrame.")

    #if not isinstance(df, pd.DataFrame):
    #    warnings.warn("df is not of types pandas.DataFrame")

    if df.is_empty():
        raise ValueError("df can not be empty")

    disable_progress_bar = not config["progress_bar"].get(bool)

    date_start = datetime.utcnow()

    correlation_names = [
        correlation_name
        for correlation_name in [
            "pearson",
            "spearman",
            "kendall",
            "phi_k",
            "cramers",
        ]
        if config["correlations"][correlation_name]["calculate"].get(bool)
    ]

<<<<<<< HEAD
    number_of_tasks = 9 + len(df.get_columns()) + len(correlation_names)
=======
    number_of_tasks = 8 + len(df.columns) + len(correlation_names)
>>>>>>> 914e1236

    with tqdm(
        total=number_of_tasks, desc="Summarize dataset", disable=disable_progress_bar
    ) as pbar:
        series_description = get_series_descriptions(df, summarizer, typeset, pbar)

        pbar.set_postfix_str("Get variable types")
        variables = {
            column: description["type"]
            for column, description in series_description.items()
        }
        supported_columns = [
            column
            for column, type_name in variables.items()
            if type_name != Unsupported
        ]
        interval_columns = [
            column for column, type_name in variables.items() if type_name == Numeric
        ]
        pbar.update()

        """"""
        # Get correlations
        correlations = {}
        for correlation_name in correlation_names:
            pbar.set_postfix_str(f"Calculate {correlation_name} correlation")
            correlations[correlation_name] = calculate_correlation(
                df, correlation_name, series_description
            )
            pbar.update()

        # make sure correlations is not None
        correlations = {
            key: value for key, value in correlations.items() if value is not None
        }

        # Scatter matrix
        pbar.set_postfix_str("Get scatter matrix")
        scatter_matrix = get_scatter_matrix(df, interval_columns)
        pbar.update()

        # Table statistics
        pbar.set_postfix_str("Get table statistics")
        table_stats = get_table_stats(df, series_description)
        pbar.update()

        # missing diagrams
        pbar.set_postfix_str("Get missing diagrams")
        missing = get_missing_diagrams(df, table_stats)
        pbar.update()

        # Sample
        pbar.set_postfix_str("Take sample")
        if sample is None:
            samples = df.get_sample()
        else:
            if "name" not in sample:
                sample["name"] = None
            if "caption" not in sample:
                sample["caption"] = None

            samples = [
                Sample("custom", sample["data"], sample["name"], sample["caption"])
            ]
        pbar.update()

        # Duplicates
        pbar.set_postfix_str("Locating duplicates")
        duplicates = get_duplicates(df, supported_columns)
        pbar.update()

        # Messages
        pbar.set_postfix_str("Get messages/warnings")
        messages = get_messages(table_stats, series_description, correlations)
        pbar.update()

        pbar.set_postfix_str("Get reproduction details")
        package = {
            "pandas_profiling_version": __version__,
            "pandas_profiling_config": config.dump(),
        }
        pbar.update()

        pbar.set_postfix_str("Completed")

    date_end = datetime.utcnow()

    analysis = {
        "title": title,
        "date_start": date_start,
        "date_end": date_end,
        "duration": date_end - date_start,
    }

    return {
        # Analysis metadata
        "analysis": analysis,
        # Overall dataset description
        "table": table_stats,
        # Per variable descriptions
        "variables": series_description,
        # Bivariate relations
        "scatter": scatter_matrix,
        # Correlation matrices
        "correlations": correlations,
        # Missing values
        "missing": missing,
        # Warnings
        "messages": messages,
        # Package
        "package": package,
        # Sample
        "sample": samples,
        # Duplicates
        "duplicates": duplicates,
    }<|MERGE_RESOLUTION|>--- conflicted
+++ resolved
@@ -8,12 +8,8 @@
 import pandas_profiling.model.types as ppdf
 from pandas_profiling.config import config as config
 from pandas_profiling.model.correlations import calculate_correlation
-<<<<<<< HEAD
-from pandas_profiling.model.types import Sample
-=======
 from pandas_profiling.model.duplicates import get_duplicates
 from pandas_profiling.model.sample import Sample, get_sample
->>>>>>> 914e1236
 from pandas_profiling.model.summary import (
     get_messages,
     get_missing_diagrams,
@@ -25,13 +21,9 @@
 from pandas_profiling.version import __version__
 
 
-<<<<<<< HEAD
-def describe(title: str, df: ppdf.GenericDataFrame, sample: Optional[dict] = None) -> dict:
-=======
 def describe(
     title: str, df: pd.DataFrame, summarizer, typeset, sample: Optional[dict] = None
 ) -> dict:
->>>>>>> 914e1236
     """Calculate the statistics for each series in this DataFrame.
 
     Args:
@@ -74,11 +66,7 @@
         if config["correlations"][correlation_name]["calculate"].get(bool)
     ]
 
-<<<<<<< HEAD
-    number_of_tasks = 9 + len(df.get_columns()) + len(correlation_names)
-=======
     number_of_tasks = 8 + len(df.columns) + len(correlation_names)
->>>>>>> 914e1236
 
     with tqdm(
         total=number_of_tasks, desc="Summarize dataset", disable=disable_progress_bar
