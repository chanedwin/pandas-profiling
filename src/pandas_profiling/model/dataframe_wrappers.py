from typing import List, Tuple

import pandas as pd

from pandas_profiling.config import config
# annotations allow class methods to return the same class in python < 3.10
from pandas_profiling.model.series_wrappers import GenericSeries, PandasSeries, Sample


class GenericDataFrame(object):
    """
    This class is the abstract layer over the backend data types.
    This enables functions to be called on a dataframe regardless of whether the backend
    is a pandas, spark or (in the future) koalas dataframe
    This class also nicely describes the functions and attributes
    that need to be implemented to support a new backend

    This class should also implement a get_<DATATYPE>_df method (get_pandas_df), which allows you to get the internal
    representation of the data within a singledispatch framework so that you can perform ops specific
    to that datatype within the method

    Some methods inside here return string literals instead of the actual type (ie self.head returns "GenericDataFrame"
    instead of a GenericDataFrame object. This is in accordance to PEP 484 which states that when a type hint contains
     names that have not been defined yet, that definition may be expressed as a string literal, to be resolved later
    https://www.python.org/dev/peps/pep-0484/#id28 .
    From python 3.7 we can use __from__ future import annotations to postpone type evaluation,
    but as there is no plan to drop support for python 3.6 in pandas-profiling this was not a possible solution
    (see PEP 563 for this postponed evaluations strategy https://www.python.org/dev/peps/pep-0563/#abstract)

    """

    def __init__(self):
        # self.df holds the underlying data object
        self.df = None

    @staticmethod
    def validate_same_type(obj) -> bool:
        """
        Check if dataframe provided fits backend

        Args:
            obj: dataframe-like object - check if object is a ___ dataframe

        Returns: True if object fits backend type else false
        """
        raise NotImplemented("Implementation not found")

    def get_columns(self) -> List[str]:
        """
        method to get all the columns in dataframe as a list

        Returns: a list of column names

        """
        raise NotImplemented("Implementation not found")

    def get_count(self) -> int:
        """
        method to get the number of rows in a dataframe as an int

        Returns: number of rows in column

        """
        raise NotImplemented("Implementation not found")

    def is_empty(self) -> bool:
        """
        return True if dataframe is empty, else return false. A dataframe of NaN should not
        evaluate to empty

        Returns: True if dataframe is empty else false

        """
        raise NotImplemented("Implementation not found")

    def get_duplicates(self, subset: List[str]) -> "GenericDataFrame":
        """
        returns only the duplicated rows in the dataframe. Used for the get_duplicates method

        Args:
            subset: subset of rows to consider

        Returns:

        """
        raise NotImplemented("Implementation not found")

    def dropna(self, subset: List[str]) -> "GenericDataFrame":
        """
        returns same dataframe type, but with nan rows dropped for the subset of columns

        Args:
            subset: columns to consider the rows to dropna

        Returns:

        """
        raise NotImplemented("Implementation not found")

    def iteritems(self) -> List[Tuple[str, GenericSeries]]:
        """
        returns name and generic series type

        Returns:

        """
        raise NotImplemented("Implementation not found")

    def groupby_get_n_largest(self, columns: List[str], n: int, for_duplicates=True) -> pd.DataFrame:
        """
        get top n value counts of groupby count function

        Args:
            columns: columns to groupby on
            n: top n value counts to return
            for_duplicates: whether to only keep duplicate rows
        Returns:

        """
        return NotImplemented("Implementation not found")

    def get_memory_usage(self, deep: bool = False) -> pd.Series:
        """
        Get memory usage of dataframe

        Args:
            deep: * For Pandas - interrogating object dtypes for system-level memory consumption

        Returns: A Pandas Series whose index is the original column names and whose values is the
         memory usage of each column in bytes.

        """
        raise NotImplemented("Implementation not found")

    def head(self, n: int):
        """
        Get top n rows of dataframe.
        Only call within singledispatch methods

        Args:
            n: top n rows

        Returns: dataframe with only top n rows

        """
        raise NotImplemented("Implementation not found")

    def tail(self, n):
        """
        Get bottom n rows of dataframe

        Args:
            n: bottom n rows

        Returns: dataframe with only bottom n rows

        """
        raise NotImplemented("Implementation not found")

    def sample(self, n, with_replacement=True):
        """
        Return a sample of dataframe
        Args:
            n: number of rows to sample
            with_replacement: boolean true or false

        Returns:

        """
        raise NotImplemented("Implementation not found")

    def get_sample(self) -> List[Sample]:
        """Obtains a sample from head and tail of the DataFrame

        Returns:
            a list of Sample objects
        """
        raise NotImplementedError("Method not implemented for data type")

    def value_counts(self, column) -> pd.Series:
        """
        Get value counts of a series as a Pandas Series object


        Args:
            column: column to do value_count on

        Returns: an ordered series (descending) where series index is the values to be counted
        and the series values are the counts

        """
        raise NotImplementedError("Method not implemented for data type")

    def __len__(self) -> int:
        """
        Get the number of rows in a dataframe as an int

        Returns: number of rows in column

        """
        raise NotImplemented("Implementation not found")

    def __getitem__(self, key):
        raise NotImplemented("Implementation not found")


class PandasDataFrame(GenericDataFrame):
    """
    This class is the abstract layer for the pandas dataframe.

    It implements the validate_same_type function to check if an obj is a pandas dataframe and can be wrapped.

    It implements the get_pandas_df method to enable singledispatch wrapped functions to
    operate on the internal pandas dataframe without breaking abstraction

    """

    def __init__(self, df):
        super().__init__()
        self.df = df

    @staticmethod
    def validate_same_type(obj) -> bool:
        """
        Check if pandas dataframe using isinstance. More pythonic way of checking as opposed to spark type check.
        Possible because its cheap to import pandas dataframe type.

        Args:
            obj: check if object is a spark dataframe

        Returns: True if the __module__ and __name__ of object matches spark dataframe, else false

        """
        return isinstance(obj, pd.DataFrame)

    def get_columns(self) -> List[str]:
        return self.df.columns

    def get_count(self) -> int:
        return len(self.df)

    def is_empty(self) -> bool:
        return self.df.empty

    def get_duplicates(self, subset, keep="first") -> "PandasDataFrame":
        self.df = self.df.duplicated(subset=subset, keep=keep)
        return self

    def dropna(self, subset) -> "PandasDataFrame":
        self.df = self.df.dropna(subset=subset)
        return self

    def groupby_get_n_largest(self, columns, n, for_duplicates=True) -> pd.DataFrame:
        if for_duplicates:
            self.df = (self.get_duplicates(subset=columns, keep=False)
                       .get_pandas_df()
                       .groupby(columns)
                       .size()
                       .reset_index(name="count")
                       .nlargest(n, "count"))
            return self
        else:
            self.df = (self.get_duplicates(subset=columns, keep=False)
                       .get_pandas_df()
                       .groupby(columns)
                       .size()
                       .reset_index(name="count")
                       .nlargest(n, "count"))
            return self

    def __len__(self) -> int:
        return self.get_count()

    def get_memory_usage(self, deep=False) -> pd.Series:
        return self.df.memory_usage(deep=deep).sum()

    def __getitem__(self, key):
        return self.df[key]

    def get_pandas_df(self) -> pd.DataFrame:
        return self.df

    def head(self, n) -> pd.DataFrame:
        """
        TODO - should this return a pd.DataFrame or PandasDataFrame?
        Args:
            n:

        Returns:

        """
        return self.df.head(n=n)

    def tail(self, n) -> pd.DataFrame:
        return self.df.tail(n=n)

    def sample(self, n, with_replacement=True) -> pd.DataFrame:
        return self.df.sample(n, with_replacement=with_replacement)

    def get_sample(self) -> list:
        """Obtains a sample from head and tail of the DataFrame

        Returns:
            a list of Sample objects
        """
        samples = []
        n_head = config["samples"]["head"].get(int)
        if n_head > 0:
            samples.append(Sample("head", self.head(n=n_head), "First rows"))

        n_tail = config["samples"]["tail"].get(int)
        if n_tail > 0:
            samples.append(Sample("tail", self.tail(n=n_tail), "Last rows"))

        return samples

    def value_counts(self, column):
        return self.df[column].value_counts()

    def iteritems(self) -> List[Tuple[str, GenericSeries]]:
        """
        returns name and generic series type

        Returns:

        """
        return [(i[0], PandasSeries(i[1])) for i in self.df.iteritems()]


class SparkDataFrame(GenericDataFrame):
    """
    A lot of optimisations left to do (persisting, caching etc), but when functionality completed

    """

    def __init__(self, df):
        super().__init__()
        self.df = df

    @staticmethod
    def is_same_type(obj):
        """
        Check if spark dataframe without importing actual spark dataframe class and doing isinstance (too expensive
        to import pyspark class - create more library dependencies for pp)

        Args:
            obj: check if object is a spark dataframe

        Returns: True if the __module__ and __name__ of object matches spark dataframe, else false

        """
        return type(obj).__module__ == "pyspark.sql.dataframe" and type(obj).__name__ == "DataFrame"

    def get_count(self):
        return self.df.count()

    def get_columns(self) -> List[str]:
        return self.df.columns

    def head(self, n):
        return pd.DataFrame(self.df.head(10), columns=self.get_columns())

    def sample(self, n, with_replacement=True):
        return self.df.sample(withReplacement=with_replacement, frac=n / self.get_count())

    def value_counts(self, column):
        # We can use toPandas here because the output should be somewhat smaller and its
        # only a single row
        # possible optimisation to just use pure spark objects
        df = self.df.groupBy(column).count().orderBy("count", ascending=False).toPandas()
        return pd.Series(df["count"].values, index=df["RAD"].values)

    def __len__(self):
        return self.get_count()

<<<<<<< HEAD
=======

>>>>>>> 084bdb5c
def get_implemented_datatypes():
    return (PandasDataFrame, SparkDataFrame)<|MERGE_RESOLUTION|>--- conflicted
+++ resolved
@@ -373,9 +373,6 @@
     def __len__(self):
         return self.get_count()
 
-<<<<<<< HEAD
-=======
-
->>>>>>> 084bdb5c
+
 def get_implemented_datatypes():
     return (PandasDataFrame, SparkDataFrame)