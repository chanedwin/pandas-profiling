--- conflicted
+++ resolved
@@ -9,54 +9,6 @@
 from scipy import stats
 
 from pandas_profiling.config import config
-<<<<<<< HEAD
-from pandas_profiling.model.base import Variable
-import pandas_profiling.model.types as ppdf
-
-def cramers_corrected_stat(confusion_matrix, correction: bool) -> float:
-    """Calculate the Cramer's V corrected stat for two variables.
-
-    Args:
-        confusion_matrix: Crosstab between two variables.
-        correction: Should the correction be applied?
-
-    Returns:
-        The Cramer's V corrected stat for the two variables.
-    """
-    chi2 = stats.chi2_contingency(confusion_matrix, correction=correction)[0]
-    n = confusion_matrix.sum().sum()
-    phi2 = chi2 / n
-    r, k = confusion_matrix.shape
-
-    # Deal with NaNs later on
-    with np.errstate(divide="ignore", invalid="ignore"):
-        phi2corr = max(0.0, phi2 - ((k - 1.0) * (r - 1.0)) / (n - 1.0))
-        rcorr = r - ((r - 1.0) ** 2.0) / (n - 1.0)
-        kcorr = k - ((k - 1.0) ** 2.0) / (n - 1.0)
-        corr = np.sqrt(phi2corr / min((kcorr - 1.0), (rcorr - 1.0)))
-    return corr
-
-
-def cramers_matrix(df: ppdf.GenericDataFrame, variables: dict):
-    """Calculate the Cramer's V correlation matrix.
-
-    Args:
-        df: The pandas DataFrame.
-        variables: A dict with column names mapped to variable types.
-
-    Returns:
-        A Cramer's V matrix for categorical variables.
-    """
-    return categorical_matrix(
-        df.get_internal_df(), variables, partial(cramers_corrected_stat, correction=True)
-    )
-
-
-def categorical_matrix(
-    df: pd.DataFrame, variables: dict, correlation_function: Callable
-) -> Optional[pd.DataFrame]:
-    """Calculate a correlation matrix for categorical variables.
-=======
 from pandas_profiling.model.typeset import (
     Boolean,
     Categorical,
@@ -150,7 +102,6 @@
     @staticmethod
     def compute(df, summary) -> Optional[pd.DataFrame]:
         import phik
->>>>>>> 914e1236
 
         threshold = config["categorical_maximum_correlation_distinct"].get(int)
         intcols = {
@@ -189,13 +140,8 @@
 
 
 def calculate_correlation(
-<<<<<<< HEAD
-    df: ppdf.GenericDataFrame, variables: dict, correlation_name: str
-) -> Union[pd.DataFrame, None]:
-=======
     df: pd.DataFrame, correlation_name: str, summary
 ) -> Optional[pd.DataFrame]:
->>>>>>> 914e1236
     """Calculate the correlation coefficients between variables for the correlation types selected in the config
     (pearson, spearman, kendall, phi_k, cramers).
 
@@ -216,71 +162,6 @@
         "phi_k": PhiK,
     }
 
-<<<<<<< HEAD
-        except (ValueError, AssertionError, TypeError) as e:
-            warn_correlation(correlation_name, e)
-    elif correlation_name in ["phi_k"]:
-
-        with warnings.catch_warnings():
-            warnings.simplefilter("ignore")
-            # Phi_k does not filter non-numerical with high cardinality
-            selcols = []
-            intcols = []
-            for col in df.get_columns():
-                try:
-                    tmp = (
-                        df[col]
-                        .value_counts(dropna=False)
-                        .reset_index()
-                        .dropna()
-                        .set_index("index")
-                        .iloc[:, 0]
-                    )
-                    if tmp.index.inferred_type == "mixed":
-                        continue
-
-                    if pd.api.types.is_numeric_dtype(df[col]):
-                        intcols.append(col)
-                        selcols.append(col)
-                    elif df[col].nunique() <= config[
-                        "categorical_maximum_correlation_distinct"
-                    ].get(int):
-                        selcols.append(col)
-                except (TypeError, ValueError):
-                    continue
-
-            if len(selcols) > 1:
-                try:
-                    correlation = df[selcols].phik_matrix(interval_cols=intcols)
-
-                    # Only do this if the column_order is set
-                    with suppress(NotFoundError):
-                        # Get the preferred order
-                        column_order = config["column_order"].get(list)
-
-                        # Get the Phi_k sorted order
-                        current_order = correlation.index.get_level_values(
-                            "var1"
-                        ).tolist()
-
-                        # Intersection (some columns are not used in correlation)
-                        column_order = [x for x in column_order if x in current_order]
-
-                        # Override the Phi_k sorting
-                        correlation = correlation.reindex(
-                            index=column_order, columns=column_order
-                        )
-                except (ValueError, DataError, IndexError, TypeError) as e:
-                    warn_correlation("phi_k", e)
-    elif correlation_name in ["cramers"]:
-        try:
-            get_matrix = categorical_correlations[correlation_name]
-            correlation = get_matrix(df, variables)
-        except (ValueError, AssertionError) as e:
-            warn_correlation(correlation_name, e)
-
-    if correlation is None or len(correlation) <= 0:
-=======
     correlation = None
     try:
         correlation = correlation_measures[correlation_name].compute(df, summary)
@@ -288,7 +169,6 @@
         warn_correlation(correlation_name, e)
 
     if correlation is not None and len(correlation) <= 0:
->>>>>>> 914e1236
         correlation = None
 
     return correlation
