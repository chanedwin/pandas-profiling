--- conflicted
+++ resolved
@@ -1,77 +1,3 @@
-<<<<<<< HEAD
-from functools import reduce
-from typing import Type
-
-import networkx as nx
-from visions import VisionsBaseType
-
-from pandas_profiling.model import typeset as ppt
-
-
-def compose(functions):
-    """
-    Compose a sequence of functions
-    :param functions: sequence of functions
-    :return: combined functions, e.g. [f(x), g(x)] -> g(f(x))
-    """
-
-    def func(f, g):
-        def func2(*x):
-            res = g(*x)
-            if type(res) == bool:
-                return False
-            else:
-                return f(*res)
-
-        return func2
-
-    return reduce(func, reversed(functions), lambda *x: x)
-
-
-class Handler:
-    def __init__(self, mapping, typeset, *args, **kwargs):
-        self.mapping = mapping
-        self.typeset = typeset
-
-        self._complete_dag()
-
-    def _complete_dag(self):
-        for from_type, to_type in nx.topological_sort(
-            nx.line_graph(self.typeset.base_graph)
-        ):
-            self.mapping[to_type] = self.mapping[from_type] + self.mapping[to_type]
-
-    def handle(self, dtype: Type[VisionsBaseType], *args, **kwargs) -> dict:
-        """
-
-        Returns:
-            object:
-        """
-        op = compose(self.mapping.get(dtype, []))
-        return op(*args)
-
-
-def get_render_map():
-    import pandas_profiling.report.structure.variables as render_algorithms
-
-    render_map = {
-        ppt.Boolean: render_algorithms.render_boolean,
-        ppt.Numeric: render_algorithms.render_real,
-        ppt.Complex: render_algorithms.render_complex,
-        ppt.DateTime: render_algorithms.render_date,
-        ppt.Categorical: render_algorithms.render_categorical,
-        ppt.URL: render_algorithms.render_url,
-        ppt.Path: render_algorithms.render_path,
-        ppt.File: render_algorithms.render_file,
-        ppt.Image: render_algorithms.render_image,
-        ppt.Unsupported: render_algorithms.render_generic,
-        ppt.SparkNumeric: render_algorithms.render_real,
-        ppt.SparkUnsupported: render_algorithms.render_generic,
-        ppt.SparkCategorical: render_algorithms.render_categorical,
-    }
-
-    return render_map
-=======
 from functools import reduce
 from typing import Type
 
@@ -140,5 +66,4 @@
         ppt.Unsupported: render_algorithms.render_generic,
     }
 
-    return render_map
->>>>>>> a65dee40
+    return render_map