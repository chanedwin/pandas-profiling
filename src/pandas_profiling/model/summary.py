--- conflicted
+++ resolved
@@ -4,10 +4,7 @@
 import multiprocessing.pool
 import warnings
 from collections import Counter
-<<<<<<< HEAD
-=======
 from functools import singledispatch
->>>>>>> 4215f163
 from typing import Callable, Mapping, Tuple
 
 import numpy as np
@@ -27,8 +24,6 @@
     check_variable_messages,
 )
 from pandas_profiling.model.summarizer import BaseSummarizer
-<<<<<<< HEAD
-=======
 from pandas_profiling.model.typeset import (
     SparkBoolean,
     SparkCategorical,
@@ -36,7 +31,6 @@
     SparkUnsupported,
     Unsupported,
 )
->>>>>>> 4215f163
 from pandas_profiling.visualisation.missing import (
     missing_bar,
     missing_dendrogram,
@@ -263,13 +257,8 @@
 def _get_table_stats_pandas(df: PandasDataFrame, variable_stats: dict) -> dict:
     n = len(df)
 
-<<<<<<< HEAD
-    memory_size = df.memory_usage(deep=config["memory_deep"].get(bool)).sum()
+    memory_size = df.get_memory_usage(deep=config["memory_deep"].get(bool)).sum()
     record_size = float(memory_size) / n if n > 0 else 0
-=======
-    memory_size = df.get_memory_usage(deep=config["memory_deep"].get(bool))
-    record_size = float(memory_size) / n
->>>>>>> 4215f163
 
     table_stats = {
         "n": n,
@@ -288,27 +277,9 @@
             if series_summary["n_missing"] == n:
                 table_stats["n_vars_all_missing"] += 1
 
-<<<<<<< HEAD
     table_stats["p_cells_missing"] = (
         table_stats["n_cells_missing"] / (table_stats["n"] * table_stats["n_var"])
         if table_stats["n"] > 0
-=======
-    table_stats["p_cells_missing"] = table_stats["n_cells_missing"] / (
-        table_stats["n"] * table_stats["n_var"]
-    )
-
-    supported_columns = [
-        k for k, v in variable_stats.items() if v["type"] != Unsupported
-    ]
-    table_stats["n_duplicates"] = (
-        df.get_duplicate_rows_count(subset=supported_columns)
-        if len(supported_columns) > 0
-        else 0
-    )
-    table_stats["p_duplicates"] = (
-        (table_stats["n_duplicates"] / len(df))
-        if (len(supported_columns) > 0 and len(df) > 0)
->>>>>>> 4215f163
         else 0
     )
 
@@ -320,15 +291,12 @@
     return table_stats
 
 
-<<<<<<< HEAD
-def get_missing_diagrams(df: pd.DataFrame, table_stats: dict) -> dict:
-=======
 @get_table_stats.register(SparkDataFrame)
 def _get_table_stats_spark(df: SparkDataFrame, variable_stats: dict) -> dict:
     n = len(df)
 
     memory_size = df.get_memory_usage(deep=config["memory_deep"].get(bool)).sum()
-    record_size = float(memory_size) / n
+    record_size = float(memory_size) / n if n > 0 else 0
 
     table_stats = {
         "n": n,
@@ -375,7 +343,6 @@
 
 @singledispatch
 def get_missing_diagrams(df: GenericDataFrame, table_stats: dict) -> dict:
->>>>>>> 4215f163
     """Gets the rendered diagrams for missing values.
 
     Args:
@@ -390,14 +357,12 @@
     )
 
 
-<<<<<<< HEAD
+@get_missing_diagrams.register(PandasDataFrame)
+def _get_missing_diagrams_pandas(df: PandasDataFrame, table_stats: dict) -> dict:
+
     if len(df) == 0:
         return {}
 
-=======
-@get_missing_diagrams.register(PandasDataFrame)
-def _get_missing_diagrams_pandas(df: PandasDataFrame, table_stats: dict) -> dict:
->>>>>>> 4215f163
     def warn_missing(missing_name, error):
         warnings.warn(
             f"""There was an attempt to generate the {missing_name} missing values diagrams, but this failed.
