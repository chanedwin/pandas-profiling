--- conflicted
+++ resolved
@@ -1,82 +1,75 @@
-<<<<<<< HEAD
-from typing import List
-=======
-from functools import singledispatch
->>>>>>> 4215f163
-
-import attr
-
-from pandas_profiling.config import config
-from pandas_profiling.model.dataframe_wrappers import (
-    GenericDataFrame,
-    PandasDataFrame,
-    SparkDataFrame,
-)
-
-
-@attr.s
-class Sample:
-    id = attr.ib()
-    data = attr.ib()
-    name = attr.ib()
-    caption = attr.ib(default=None)
-
-
-<<<<<<< HEAD
-def get_sample(df: pd.DataFrame) -> List[Sample]:
-=======
-@singledispatch
-def get_sample(df: GenericDataFrame) -> list:
-    raise NotImplementedError("This method is not implemented.")
-
-
-@get_sample.register(PandasDataFrame)
-def _get_sample_pandas(df: PandasDataFrame) -> list:
->>>>>>> 4215f163
-    """Obtains a sample from head and tail of the DataFrame
-
-    Args:
-        df: the pandas DataFrame
-
-    Returns:
-        a list of Sample objects
-    """
-    samples: List[Sample] = []
-    if len(df) == 0:
-        return samples
-
-    n_head = config["samples"]["head"].get(int)
-    if n_head > 0:
-        samples.append(Sample("head", df.head(n=n_head), "First rows"))
-
-    n_tail = config["samples"]["tail"].get(int)
-    if n_tail > 0:
-        samples.append(Sample("tail", df.tail(n=n_tail), "Last rows"))
-
-    n_random = config["samples"]["random"].get(int)
-    if n_random > 0:
-        samples.append(Sample("random", df.sample(n=n_random), "Random sample"))
-
-    return samples
-
-
-@get_sample.register(SparkDataFrame)
-def _get_sample_spark(df: SparkDataFrame) -> list:
-    """Obtains a sample from head and tail of the DataFrame
-
-    Args:
-        df: the pandas DataFrame
-
-    Returns:
-        a list of Sample objects
-    """
-    samples = []
-    n_head = config["samples"]["head"].get(int)
-    if n_head > 0:
-        samples.append(Sample("head", df.head(n=n_head), "First rows"))
-
-    n_random = config["samples"]["random"].get(int)
-    if n_random > 0:
-        samples.append(Sample("random", df.sample(n=n_random), "Random sample"))
-
-    return samples
+from functools import singledispatch
+from typing import List
+
+import attr
+
+from pandas_profiling.config import config
+from pandas_profiling.model.dataframe_wrappers import (
+    GenericDataFrame,
+    PandasDataFrame,
+    SparkDataFrame,
+)
+
+
+@attr.s
+class Sample:
+    id = attr.ib()
+    data = attr.ib()
+    name = attr.ib()
+    caption = attr.ib(default=None)
+
+
+@singledispatch
+def get_sample(df: GenericDataFrame) -> List[Sample]:
+    raise NotImplementedError("This method is not implemented.")
+
+
+@get_sample.register(PandasDataFrame)
+def _get_sample_pandas(df: PandasDataFrame) -> List[Sample]:
+    """Obtains a sample from head and tail of the DataFrame
+
+    Args:
+        df: the pandas DataFrame
+
+    Returns:
+        a list of Sample objects
+    """
+    samples: List[Sample] = []
+    if len(df) == 0:
+        return samples
+
+    n_head = config["samples"]["head"].get(int)
+    if n_head > 0:
+        samples.append(Sample("head", df.head(n=n_head), "First rows"))
+
+    n_tail = config["samples"]["tail"].get(int)
+    if n_tail > 0:
+        samples.append(Sample("tail", df.tail(n=n_tail), "Last rows"))
+
+    n_random = config["samples"]["random"].get(int)
+    if n_random > 0:
+        samples.append(Sample("random", df.sample(n=n_random), "Random sample"))
+
+    return samples
+
+
+@get_sample.register(SparkDataFrame)
+def _get_sample_spark(df: SparkDataFrame) -> List[Sample]:
+    """Obtains a sample from head and tail of the DataFrame
+
+    Args:
+        df: the pandas DataFrame
+
+    Returns:
+        a list of Sample objects
+    """
+    samples = []
+    n_head = config["samples"]["head"].get(int)
+    if n_head > 0:
+        samples.append(Sample("head", df.head(n=n_head), "First rows"))
+
+    n_random = config["samples"]["random"].get(int)
+    if n_random > 0:
+        samples.append(Sample("random", df.sample, "Random sample"))
+
+    return samples