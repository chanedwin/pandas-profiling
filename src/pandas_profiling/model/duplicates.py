<<<<<<< HEAD
from typing import Any, Dict, Optional, Tuple
=======
from functools import singledispatch
from typing import List, Optional
>>>>>>> 4215f163

import pandas as pd

from pandas_profiling.model.dataframe_wrappers import (
    GenericDataFrame,
    PandasDataFrame,
    SparkDataFrame,
)


<<<<<<< HEAD
def get_duplicates(
    df: pd.DataFrame, supported_columns
) -> Tuple[Dict[str, Any], Optional[pd.DataFrame]]:
=======
@singledispatch
def get_duplicates(
    df: GenericDataFrame, supported_columns, n_head
) -> Optional[pd.DataFrame]:
    raise NotImplementedError("This method is not implemented.")


@get_duplicates.register(PandasDataFrame)
def _get_duplicates_pandas(
    df: PandasDataFrame, supported_columns: List[str], n_head: int
) -> Optional[pd.DataFrame]:
    """Obtain the most occurring duplicate rows in the DataFrame.

    Args:
        df: the Pandas DataFrame.
        supported_columns: the columns to consider
        n_head: top n duplicate values to return

    Returns:
        A subset of the DataFrame, ordered by occurrence.
    """
    return df.groupby_get_n_largest_dups(supported_columns, n_head)


@get_duplicates.register(SparkDataFrame)
def _get_duplicates_spark(
    df: SparkDataFrame, supported_columns: List[str], n_head: int
) -> Optional[pd.DataFrame]:
>>>>>>> 4215f163
    """Obtain the most occurring duplicate rows in the DataFrame.

    Args:
        df: the Pandas DataFrame.
        supported_columns: the columns to consider
        n_head: top n duplicate values to return

    Returns:
        A subset of the DataFrame, ordered by occurrence.
    """
<<<<<<< HEAD
    n_head = config["duplicates"]["head"].get(int)

    metrics: Dict[str, Any] = {}
    if n_head > 0:
        if supported_columns and len(df) > 0:
            duplicates_key = config["duplicates"]["key"].get(str)
            if duplicates_key in df.columns:
                raise ValueError(
                    f"Duplicates key ({duplicates_key}) may not be part of the DataFrame. Either change the "
                    f" column name in the DataFrame or change the 'duplicates.key' parameter."
                )

            duplicated_rows = df.duplicated(subset=supported_columns, keep=False)
            duplicated_rows = (
                df[duplicated_rows]
                .groupby(supported_columns)
                .size()
                .reset_index(name=duplicates_key)
            )

            metrics["n_duplicates"] = len(duplicated_rows[duplicates_key])
            metrics["p_duplicates"] = metrics["n_duplicates"] / len(df)

            return (
                metrics,
                duplicated_rows.nlargest(n_head, duplicates_key),
            )
        else:
            metrics["n_duplicates"] = 0
            metrics["p_duplicates"] = 0.0
            return metrics, None
    else:
        return metrics, None

=======
    return df.groupby_get_n_largest_dups(supported_columns, n_head)

>>>>>>> 4215f163
<|MERGE_RESOLUTION|>--- conflicted
+++ resolved
@@ -1,99 +1,54 @@
-<<<<<<< HEAD
-from typing import Any, Dict, Optional, Tuple
-=======
-from functools import singledispatch
-from typing import List, Optional
->>>>>>> 4215f163
-
-import pandas as pd
-
-from pandas_profiling.model.dataframe_wrappers import (
-    GenericDataFrame,
-    PandasDataFrame,
-    SparkDataFrame,
-)
-
-
-<<<<<<< HEAD
-def get_duplicates(
-    df: pd.DataFrame, supported_columns
-) -> Tuple[Dict[str, Any], Optional[pd.DataFrame]]:
-=======
-@singledispatch
-def get_duplicates(
-    df: GenericDataFrame, supported_columns, n_head
-) -> Optional[pd.DataFrame]:
-    raise NotImplementedError("This method is not implemented.")
-
-
-@get_duplicates.register(PandasDataFrame)
-def _get_duplicates_pandas(
-    df: PandasDataFrame, supported_columns: List[str], n_head: int
-) -> Optional[pd.DataFrame]:
-    """Obtain the most occurring duplicate rows in the DataFrame.
-
-    Args:
-        df: the Pandas DataFrame.
-        supported_columns: the columns to consider
-        n_head: top n duplicate values to return
-
-    Returns:
-        A subset of the DataFrame, ordered by occurrence.
-    """
-    return df.groupby_get_n_largest_dups(supported_columns, n_head)
-
-
-@get_duplicates.register(SparkDataFrame)
-def _get_duplicates_spark(
-    df: SparkDataFrame, supported_columns: List[str], n_head: int
-) -> Optional[pd.DataFrame]:
->>>>>>> 4215f163
-    """Obtain the most occurring duplicate rows in the DataFrame.
-
-    Args:
-        df: the Pandas DataFrame.
-        supported_columns: the columns to consider
-        n_head: top n duplicate values to return
-
-    Returns:
-        A subset of the DataFrame, ordered by occurrence.
-    """
-<<<<<<< HEAD
-    n_head = config["duplicates"]["head"].get(int)
-
-    metrics: Dict[str, Any] = {}
-    if n_head > 0:
-        if supported_columns and len(df) > 0:
-            duplicates_key = config["duplicates"]["key"].get(str)
-            if duplicates_key in df.columns:
-                raise ValueError(
-                    f"Duplicates key ({duplicates_key}) may not be part of the DataFrame. Either change the "
-                    f" column name in the DataFrame or change the 'duplicates.key' parameter."
-                )
-
-            duplicated_rows = df.duplicated(subset=supported_columns, keep=False)
-            duplicated_rows = (
-                df[duplicated_rows]
-                .groupby(supported_columns)
-                .size()
-                .reset_index(name=duplicates_key)
-            )
-
-            metrics["n_duplicates"] = len(duplicated_rows[duplicates_key])
-            metrics["p_duplicates"] = metrics["n_duplicates"] / len(df)
-
-            return (
-                metrics,
-                duplicated_rows.nlargest(n_head, duplicates_key),
-            )
-        else:
-            metrics["n_duplicates"] = 0
-            metrics["p_duplicates"] = 0.0
-            return metrics, None
-    else:
-        return metrics, None
-
-=======
-    return df.groupby_get_n_largest_dups(supported_columns, n_head)
-
->>>>>>> 4215f163
+from functools import singledispatch
+from typing import Any, Dict, List, Optional, Tuple
+
+import pandas as pd
+
+from pandas_profiling.config import config
+from pandas_profiling.model.dataframe_wrappers import (
+    GenericDataFrame,
+    PandasDataFrame,
+    SparkDataFrame,
+)
+
+
+@singledispatch
+def get_duplicates(df: GenericDataFrame, supported_columns) -> Optional[pd.DataFrame]:
+    raise NotImplementedError("This method is not implemented.")
+
+
+@get_duplicates.register(PandasDataFrame)
+def _get_duplicates_pandas(
+    df: PandasDataFrame, supported_columns: List[str]
+) -> Tuple[Dict[str, Any], Optional[pd.DataFrame]]:
+    """Obtain the most occurring duplicate rows in the DataFrame.
+
+    Args:
+        df: the Pandas DataFrame.
+        supported_columns: the columns to consider
+        n_head: top n duplicate values to return
+
+    Returns:
+        A subset of the DataFrame, ordered by occurrence.
+    """
+    n_head = config["duplicates"]["head"].get(int)
+
+    return df.groupby_get_n_largest_dups(supported_columns, n_head)
+
+
+@get_duplicates.register(SparkDataFrame)
+def _get_duplicates_spark(
+    df: SparkDataFrame, supported_columns: List[str]
+) -> Optional[pd.DataFrame]:
+    """Obtain the most occurring duplicate rows in the DataFrame.
+
+    Args:
+        df: the Pandas DataFrame.
+        supported_columns: the columns to consider
+        n_head: top n duplicate values to return
+
+    Returns:
+        A subset of the DataFrame, ordered by occurrence.
+    """
+    n_head = config["duplicates"]["head"].get(int)
+
+    return df.groupby_get_n_largest_dups(supported_columns, n_head)