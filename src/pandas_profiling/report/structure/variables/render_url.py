--- conflicted
+++ resolved
@@ -4,12 +4,7 @@
     FrequencyTableSmall,
     Sequence,
     Table,
-<<<<<<< HEAD
-    FrequencyTable,
-    FrequencyTableSmall,
-=======
     Variable,
->>>>>>> 667020c2
     VariableInfo,
 )
 from pandas_profiling.report.presentation.frequency_table_utils import freq_table
